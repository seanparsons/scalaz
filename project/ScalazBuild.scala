--- conflicted
+++ resolved
@@ -42,27 +42,16 @@
     id           = "scalaz-scalacheck-binding",
     base         = file("scalacheck-binding"),
     dependencies = Seq(core),
-<<<<<<< HEAD
-    settings = standardSettings ++ Seq(
-=======
     settings     = standardSettings ++ Seq(
->>>>>>> 86bf331d
       libraryDependencies <++= (dependencyScalaVersion)(dsv => Seq(Dependency.ScalaCheck(dsv)))
     )
   )
 
   lazy val scalacheckGeo = Project(
-<<<<<<< HEAD
-    id = "scalaz-geo-scalacheck",
-    base = file("geo-scalacheck"),
-    dependencies = Seq(core, geo, scalacheckBinding),
-    settings = standardSettings ++ Seq(
-=======
     id           = "scalaz-geo-scalacheck",
     base         = file("geo-scalacheck"),
     dependencies = Seq(core, geo, scalacheckBinding),
     settings     = standardSettings ++ Seq(
->>>>>>> 86bf331d
       libraryDependencies <++= (dependencyScalaVersion)(dsv => Seq(Dependency.ScalaCheck(dsv)))
     )
   )
@@ -71,11 +60,7 @@
     id           = "scalaz-example",
     base         = file("example"),
     dependencies = Seq(core, geo, http),
-<<<<<<< HEAD
-    settings = standardSettings ++ Seq(
-=======
     settings     = standardSettings ++ Seq(
->>>>>>> 86bf331d
       libraryDependencies <++= (dependencyScalaVersion)(dsv => Seq(Dependency.Specs(dsv), Dependency.ServletApi))
     )
   )
@@ -84,11 +69,7 @@
     id           = "scalaz-test-suite",
     base         = file("tests"),
     dependencies = Seq(core, geo, scalacheckBinding, scalacheckGeo),
-<<<<<<< HEAD
-    settings = standardSettings ++ Seq(
-=======
     settings     = standardSettings ++ Seq(
->>>>>>> 86bf331d
       libraryDependencies <++= (dependencyScalaVersion)(dsv => Seq(Dependency.Specs(dsv)))
     )
   )
@@ -118,13 +99,8 @@
 
     /** Scalac options for SXR */
     def sxrOptions(baseDir: File, sourceDirs: Seq[Seq[File]]): Seq[String] = {
-<<<<<<< HEAD
       val xplugin = "-Xplugin:" + (baseDir / "lib" / "sxr_2.9.0-0.2.7.jar").asFile.getAbsolutePath
       val baseDirs = sourceDirs.flatten
-=======
-      val xplugin    = "-Xplugin:" + (baseDir / "lib" / "sxr_2.8.0.RC2-0.2.4-SNAPSHOT.jar").asFile.getAbsolutePath
-      val baseDirs   = sourceDirs.flatten
->>>>>>> 86bf331d
       val sxrBaseDir = "-P:sxr:base-directory:" + baseDirs.mkString(":")
       Seq(xplugin, sxrBaseDir)
     }
@@ -158,7 +134,6 @@
 
   object Dependency {
     // SBT's built in '%%' is not flexible enough. When we build with a snapshot version of the compiler,
-<<<<<<< HEAD
     // we want to fetch dependencies from the last stable release (hopefully binary compatibility).
     def dependencyScalaVersion(currentScalaVersion: String): String = currentScalaVersion match {
       case "2.10.0-SNAPSHOT" => "2.9.0-1"
@@ -168,17 +143,6 @@
 
     def ScalaCheck(scalaVersion: String) = "org.scala-tools.testing" % "scalacheck_%s".format(scalaVersion) % "1.9"
     def Specs(scalaVersion: String) = "org.scala-tools.testing" % "specs_%s".format(scalaVersion) % "1.6.8" % "test"
-=======
-    // we want to fetch dependencies from the last stable release (hopefully binary compatible).
-    def dependencyScalaVersion(currentScalaVersion: String): String = currentScalaVersion match {
-      case "2.10.0-SNAPSHOT" => "2.9.0-1"
-      case x                 => x
-    }
-    val ServletApi = "javax.servlet" % "servlet-api" % "2.5"
-
-    def ScalaCheck(scalaVersion: String) = "org.scala-tools.testing" % "scalacheck_%s".format(scalaVersion) % "1.8" withSources()
-    def Specs(scalaVersion: String)      = "org.scala-tools.testing" % "specs_%s".format(scalaVersion) % "1.6.8" % "test" withSources()
->>>>>>> 86bf331d
   }
 
   val dependencyScalaVersionTranslator = SettingKey[(String => String)]("dependency-scala-version-translator", "Function to translate the current scala version to the version used for dependency resolution")
@@ -186,20 +150,12 @@
 
   lazy val standardSettings = Defaults.defaultSettings ++ Seq(
     organization := "org.scalaz",
-<<<<<<< HEAD
-    version := "6.0.2-SNAPSHOT",
+    version      := "6.0.2-SNAPSHOT",
     scalaVersion := "2.9.0-1",
-    resolvers += ScalaToolsSnapshots,
-    dependencyScalaVersionTranslator := (Dependency.dependencyScalaVersion _),
-    dependencyScalaVersion <<= (dependencyScalaVersionTranslator, scalaVersion)((t, sv) => t(sv)),
-=======
-    version      := "6.0.2-SNAPSHOT",
-    scalaVersion := "2.8.1",
     resolvers    += ScalaToolsSnapshots,
-
+  
     dependencyScalaVersionTranslator := (Dependency.dependencyScalaVersion _),
     dependencyScalaVersion           <<= (dependencyScalaVersionTranslator, scalaVersion)((t, sv) => t(sv)),
->>>>>>> 86bf331d
     publishSetting,
 
     // TODO remove after updating to SBT 0.10.1, https://github.com/harrah/xsbt/commit/520f74d1146a1ba6244187c52a951eb4d0f9cc8c
