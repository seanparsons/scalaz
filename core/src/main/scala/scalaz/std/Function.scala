package scalaz
package std

trait FunctionInstances1 {
  implicit def function1Semigroup[A, R](implicit R0: Semigroup[R]) = new Function1Semigroup[A, R] {
    implicit def R = R0
  }
}

trait FunctionInstances0 extends FunctionInstances1 {
  implicit def function1Monoid[A, R](implicit R0: Monoid[R]) = new Function1Monoid[A, R] {
    implicit def R = R0
  }
  implicit def function1Comonad[A, R](implicit A0: Monoid[A]) = new Function1Comonad[A, R] {
    implicit def M = A0
  }
}

trait FunctionInstances extends FunctionInstances0 {
  implicit def function0Instance[T] = new Traverse[Function0] with Monad[Function0] with Comonad[Function0] with Distributive[Function0] {
    def point[A](a: => A) = () => a

    def copoint[A](p: () => A) = p()

    def cobind[A, B](fa: Function0[A])(f: Function0[A] => B) =
      () => f(fa)

    def cojoin[A](a: Function0[A]): Function0[Function0[A]] =
      () => a

    def bind[A, B](fa: () => A)(f: (A) => () => B) = () => f(fa())()

    override def map[A,B](fa: () => A)(f: A => B) = () => f(fa())

    def traverseImpl[G[_]: Applicative, A, B](fa: () => A)(f: A => G[B]) =
      Applicative[G].map(f(fa()))((b: B) => () => b)

    override def foldRight[A, B](fa: () => A, z: => B)(f: (A, => B) => B) = f(fa(), z)

    def distributeImpl[G[_], A, B](fa: G[A])(f: A => () => B
                                 )(implicit G: Functor[G]): () => G[B] =
      () => G.map(fa)(a => f(a)())
  }

  implicit def function0Equal[R: Equal] = new Equal[() => R] {
    def equal(a1: () => R, a2: () => R) = Equal[R].equal(a1(), a2())
  }

  implicit def function1Instance = new Arrow[Function1] with Category[Function1] with Choice[Function1] {
    def arr[A, B](f: A => B) = f

    def first[A, B, C](a: A => B) =(ac: (A, C)) => (a(ac._1), ac._2)
    
    def compose[A, B, C](f: B => C, g: A => B) = f compose g

    def id[A]: A => A = a => a

    def choice[A, B, C](f: => A => C, g: => B => C): (A \/ B) => C = {
      case -\/(a) => f(a)
      case \/-(b) => g(b)
    }
    
    override def split[A, B, C, D](f: A => B, g: C => D): ((A,  C)) => (B, D) = {
      case (a, c) => (f(a), g(c))
    }
    
  }

  implicit def function1Covariant[T]: Monad[({type l[a] = (T => a)})#l] with Zip[({type l[a] = (T => a)})#l] with Unzip[({type l[a] = (T => a)})#l] with Distributive[({type l[a] = (T => a)})#l] = new Monad[({type l[a] = (T => a)})#l] with Zip[({type l[a] = (T => a)})#l] with Unzip[({type l[a] = (T => a)})#l] with Distributive[({type l[a] = (T => a)})#l] {
    def point[A](a: => A) = _ => a

    def bind[A, B](fa: T => A)(f: A => T => B) = (t: T) => f(fa(t))(t)

    def zip[A, B](a: => T => A, b: => T => B) =
      t => (a(t), b(t))

    def unzip[A, B](a: T => (A, B)) =
      (a(_)._1, a(_)._2)

    def distributeImpl[G[_]:Functor,A,B](fa: G[A])(f: A => T => B): T => G[B] =
      t => Functor[G].map(fa)(a => f(a)(t))

  }

  implicit def function1Contravariant[R] = new Contravariant[({type l[a] = (a => R)})#l] {
    def contramap[A, B](r: A => R)(f: B => A) = r compose f
  }
  
  implicit def function2Instance[T1, T2] = new Monad[({type l[a] = ((T1, T2) => a)})#l] {
    def point[A](a: => A) = (t1, t2) => a

    def bind[A, B](fa: (T1, T2) => A)(f: (A) => (T1, T2) => B) = (t1, t2) => f(fa(t1, t2))(t1, t2)
  }

  implicit def function3Instance[T1, T2, T3] = new Monad[({type l[a] = ((T1, T2, T3) => a)})#l] {
    def point[A](a: => A) = (t1, t2, t3) => a

    def bind[A, B](fa: (T1, T2, T3) => A)(f: (A) => (T1, T2, T3) => B) = (t1, t2, t3) => f(fa(t1, t2, t3))(t1, t2, t3)
  }
  
  implicit def function4Instance[T1, T2, T3, T4] = new Monad[({type l[a] = ((T1, T2, T3, T4) => a)})#l] {
    def point[A](a: => A) = (t1, t2, t3, t4) => a

    def bind[A, B](fa: (T1, T2, T3, T4) => A)(f: (A) => (T1, T2, T3, T4) => B) = (t1, t2, t3, t4) => f(fa(t1, t2, t3, t4))(t1, t2, t3, t4)
  }
  
  implicit def function5Instance[T1, T2, T3, T4, T5] = new Monad[({type l[a] = ((T1, T2, T3, T4, T5) => a)})#l] {
    def point[A](a: => A) = (t1, t2, t3, t4, t5) => a

    def bind[A, B](fa: (T1, T2, T3, T4, T5) => A)(f: (A) => (T1, T2, T3, T4, T5) => B) = (t1, t2, t3, t4, t5) => f(fa(t1, t2, t3, t4, t5))(t1, t2, t3, t4, t5)
  }
  
  implicit def function6Instance[T1, T2, T3, T4, T5, T6] = new Monad[({type l[a] = ((T1, T2, T3, T4, T5, T6) => a)})#l] {
    def point[A](a: => A) = (t1, t2, t3, t4, t5, t6) => a

    def bind[A, B](fa: (T1, T2, T3, T4, T5, T6) => A)(f: (A) => (T1, T2, T3, T4, T5, T6) => B) = (t1, t2, t3, t4, t5, t6) => f(fa(t1, t2, t3, t4, t5, t6))(t1, t2, t3, t4, t5, t6)
  }
  
  implicit def function7Instance[T1, T2, T3, T4, T5, T6, T7] = new Monad[({type l[a] = ((T1, T2, T3, T4, T5, T6, T7) => a)})#l] {
    def point[A](a: => A) = (t1, t2, t3, t4, t5, t6, t7) => a

    def bind[A, B](fa: (T1, T2, T3, T4, T5, T6, T7) => A)(f: (A) => (T1, T2, T3, T4, T5, T6, T7) => B) = (t1, t2, t3, t4, t5, t6, t7) => f(fa(t1, t2, t3, t4, t5, t6, t7))(t1, t2, t3, t4, t5, t6, t7)
  }
  
  implicit def function8Instance[T1, T2, T3, T4, T5, T6, T7, T8] = new Monad[({type l[a] = ((T1, T2, T3, T4, T5, T6, T7, T8) => a)})#l] {
    def point[A](a: => A) = (t1, t2, t3, t4, t5, t6, t7, t8) => a

    def bind[A, B](fa: (T1, T2, T3, T4, T5, T6, T7, T8) => A)(f: (A) => (T1, T2, T3, T4, T5, T6, T7, T8) => B) = (t1, t2, t3, t4, t5, t6, t7, t8) => f(fa(t1, t2, t3, t4, t5, t6, t7, t8))(t1, t2, t3, t4, t5, t6, t7, t8)
  }
}

object function extends FunctionInstances

//
// Type class implementation traits
//

trait Function1Semigroup[A, R] extends Semigroup[A => R] {
  implicit def R: Semigroup[R]
  
  def append(f1: A => R, f2: => A => R) = a => R.append(f1(a), f2(a))
}

trait Function1Monoid[A, R] extends Monoid[A => R] with Function1Semigroup[A, R] {
  implicit def R: Monoid[R]
  def zero = a => R.zero
}

trait Function1Comonad[M, R] extends Comonad[({type λ[α]=(M => α)})#λ] {
  implicit def M: Monoid[M]
<<<<<<< HEAD
  def cojoin[A](a: M => A) = (m1: M) => (m2: M) => a(M.append(m1, m1))
  def copoint[A](p: M => A) = p(M.zero)
  def cobind[A, B](fa: M => A)(f: (M => A) => B) = (m1: M) => f((m2: M) => fa(M.append(m1, m2)))
  def map[A, B](fa: M => A)(f: A => B) = fa andThen f
}

trait Function1Group[A, R] extends Group[A => R] with Function1Monoid[A, R] {
  implicit def R: Group[R]
  def inverse(f: A=>R) = a => R.inverse(f(a))
=======
  def cojoin[A](a: (M) => A) = (m1: M) => (m2: M) => a(M.append(m1, m1))
  def copoint[A](p: (M) => A) = p(M.zero)
  def cobind[A, B](fa: (M) => A)(f: ((M) => A) => B) = (m1: M) => f((m2: M) => fa(M.append(m1, m2)))
  def map[A, B](fa: (M) => A)(f: (A) => B) = fa andThen f
>>>>>>> 1c9b8e26
}<|MERGE_RESOLUTION|>--- conflicted
+++ resolved
@@ -148,20 +148,8 @@
 
 trait Function1Comonad[M, R] extends Comonad[({type λ[α]=(M => α)})#λ] {
   implicit def M: Monoid[M]
-<<<<<<< HEAD
   def cojoin[A](a: M => A) = (m1: M) => (m2: M) => a(M.append(m1, m1))
   def copoint[A](p: M => A) = p(M.zero)
   def cobind[A, B](fa: M => A)(f: (M => A) => B) = (m1: M) => f((m2: M) => fa(M.append(m1, m2)))
   def map[A, B](fa: M => A)(f: A => B) = fa andThen f
-}
-
-trait Function1Group[A, R] extends Group[A => R] with Function1Monoid[A, R] {
-  implicit def R: Group[R]
-  def inverse(f: A=>R) = a => R.inverse(f(a))
-=======
-  def cojoin[A](a: (M) => A) = (m1: M) => (m2: M) => a(M.append(m1, m1))
-  def copoint[A](p: (M) => A) = p(M.zero)
-  def cobind[A, B](fa: (M) => A)(f: ((M) => A) => B) = (m1: M) => f((m2: M) => fa(M.append(m1, m2)))
-  def map[A, B](fa: (M) => A)(f: (A) => B) = fa andThen f
->>>>>>> 1c9b8e26
 }