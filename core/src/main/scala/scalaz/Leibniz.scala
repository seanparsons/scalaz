package scalaz


/** 
 * Leibnizian equality: A better =:= 
 *
 * This technique was first used in 
 * <a href="http://portal.acm.org/citation.cfm?id=583852.581494">Typing Dynamic Typing</a> (Baars and Swierstra, ICFP 2002).
 *
 * It is generalized here to handle subtyping so that it can be used with constrained type constructors.
 *
 * Leibniz[L,H,A,B] says that A = B, and that both of its types are between L and H. Subtyping lets you
 * loosen the bounds on L and H.
 * 
 * If you just need a witness that A = B, then you can use A===B which is a supertype of any Leibniz[L,H,A,B]
 *
 * The more refined types are useful if you need to be able to substitute into restricted contexts. 
 */

trait Leibniz[-L,+H>:L,A>:L<:H,B>:L<:H] {
  def subst[F[_>:L<:H]](p: F[A]) : F[B]
}

object Leibniz {
  /** (A === B) is a supertype of Leibniz[L,H,A,B] */
  type ===[A,B] = Leibniz[Nothing,Any,A,B]

  trait PartialApplyLeibniz[-L,+H>:L] {
    type Apply[A>:L<:H,B>:L<:H] = Leibniz[L,H,A,B]

  }

  /** Equality is reflexive -- we rely on subtyping to expand this type */
  implicit def refl[A] : Leibniz[A,A,A,A] = new Leibniz[A,A,A,A] {
    def subst[F[_>:A<:A]](p:F[A]): F[A]= p
  }

  /** We can witness equality by using it to convert between types 
   * We rely on subtyping to enable this to work for any Leibniz arrow 
   */
<<<<<<< HEAD
  implicit def witness[A,B](f: A ~ B) : A => B = 
     f.subst[({type λ[α]=A => α})#λ](identity)
=======
  implicit def witness[A,B](f: A === B) : A => B = 
     f.subst[PartialApply1Of2[Function1,A]#Apply](identity)
>>>>>>> 76a051a7

  /** Equality is transitive */
  def trans[L,H>:L,A>:L<:H,B>:L<:H,C>:L<:H](
    f: Leibniz[L,H,B,C], 
    g: Leibniz[L,H,A,B]
  )  : Leibniz[L,H,A,C] = {
    type f[X>:L<:H] = Leibniz[L,H,A,X]
    f.subst[f](g)
  }

  /** Equality is symmetric */
  def symm[L,H>:L,A>:L<:H,B>:L<:H](
    f: Leibniz[L,H,A,B]
  )  : Leibniz[L,H,B,A] = {
    type f[X>:L<:H] = Leibniz[L,H,X,A]
    f.subst[f](refl)
  }

  sealed class LeibnizGroupoid[L,H>:L] extends GeneralizedGroupoid[L,H] {
    type =>:[A>:L<:H,B>:L<:H] = Leibniz[L,H,A,B]

    def id[A>:L<:H] : Leibniz[A,A,A,A] = refl[A]

    def compose[A>:L<:H,B>:L<:H,C>:L<:H](
      bc: Leibniz[L,H,B,C],
      ab: Leibniz[L,H,A,B]
    )   : Leibniz[L,H,A,C] = trans[L,H,A,B,C](bc,ab)

    def invert[A>:L<:H,B>:L<:H](
      ab: Leibniz[L,H,A,B]
    )   : Leibniz[L,H,B,A] = symm(ab)
  }

  implicit def leibnizGroupoid[L,H>:L] : LeibnizGroupoid[L,H] = new LeibnizGroupoid[L,H]

  /** We can lift equality into any type constructor */
  def lift[
    LA,LT,
    HA>:LA,HT>:LT,
    T[_>:LA<:HA]>:LT<:HT,
    A>:LA<:HA,A2>:LA<:HA
  ](
    a: Leibniz[LA,HA,A,A2]
  ) : Leibniz[LT,HT,T[A],T[A2]] = {
    type a[X>:LA<:HA] = Leibniz[LT,HT,T[A],T[X]]
    a.subst[a](refl)
  }

  /** We can lift equality into any type constructor */
  def lift2[
    LA,LB,LT,
    HA>:LA,HB>:LB,HT>:LT,
    T[_>:LA<:HA,_>:LB<:HB]>:LT<:HT,
    A>:LA<:HA,A2>:LA<:HA,
    B>:LB<:HB,B2>:LB<:HB
  ](
    a: Leibniz[LA,HA,A,A2],
    b: Leibniz[LB,HB,B,B2]
  ) : Leibniz[LT,HT,T[A,B],T[A2,B2]] = {
    type a[X>:LA<:HA] = Leibniz[LT,HT,T[A,B],T[X, B]]
    type b[X>:LB<:HB] = Leibniz[LT,HT,T[A,B],T[A2,X]]
    b.subst[b](a.subst[a](refl))
  }

  /** We can lift equality into any type constructor */
  def lift3[
   LA,LB,LC,LT,
   HA>:LA,HB>:LB,HC>:LC,HT>:LT,
   T[_>:LA<:HA,_>:LB<:HB,_>:LC<:HC]>:LT<:HT,
   A>:LA<:HA,A2>:LA<:HA,
   B>:LB<:HB,B2>:LB<:HB,
   C>:LC<:HC,C2>:LC<:HC
  ](
    a: Leibniz[LA,HA,A,A2],
    b: Leibniz[LB,HB,B,B2],
    c: Leibniz[LC,HC,C,C2]
  ) : Leibniz[LT,HT,T[A,B,C],T[A2,B2,C2]] = {
    type a[X>:LA<:HA] = Leibniz[LT,HT,T[A,B,C],T[X, B, C]]
    type b[X>:LB<:HB] = Leibniz[LT,HT,T[A,B,C],T[A2,X, C]]
    type c[X>:LC<:HC] = Leibniz[LT,HT,T[A,B,C],T[A2,B2,X]]
    c.subst[c](b.subst[b](a.subst[a](refl)))
  }


  /** 
   * Unsafe coercion between types. force abuses asInstanceOf to explicitly coerce types. 
   * It is unsafe, but needed where Leibnizian equality isn't sufficient 
   */

  def force[L,H>:L,A>:L<:H,B>:L<:H] : Leibniz[L,H,A,B] = new Leibniz[L,H,A,B] {
    def subst[F[_>:L<:H]](fa: F[A]) : F[B] = fa.asInstanceOf[F[B]]
  }

  /**
   * Emir Pasalic's PhD thesis mentions that it is unknown whether or not <code>((A,B) === (C,D)) => (A === C)</code> is inhabited.
   * <p>
   * Haskell can work around this issue by abusing type families as noted in
   * <a href="http://osdir.com/ml/haskell-cafe@haskell.org/2010-05/msg00114.html">Leibniz equality can be injective</a> (Oleg Kiselyov, Haskell Cafe Mailing List 2010)
   * but we instead turn to force.
   * </p>
   *
   */

  // import Injectivity._

  def lower[
    LA,HA>:LA,
    T[_>:LA<:HA], //:Injective,
    A>:LA<:HA,A2>:LA<:HA
  ](
    t: T[A] === T[A2]
  ) : Leibniz[LA,HA,A,A2]
      = force[LA,HA,A,A2]

  def lower2[
    LA,HA>:LA,
    LB,HB>:LB,
    T[_>:LA<:HA,_>:LB<:HB], // :Injective2,
    A>:LA<:HA,A2>:LA<:HA,
    B>:LB<:HB,B2>:LB<:HB
  ](
    t: T[A,B] === T[A2,B2]
  ) : (Leibniz[LA,HA,A,A2], Leibniz[LB,HB,B,B2])
    = (force  [LA,HA,A,A2], force  [LB,HB,B,B2])
}<|MERGE_RESOLUTION|>--- conflicted
+++ resolved
@@ -38,13 +38,8 @@
   /** We can witness equality by using it to convert between types 
    * We rely on subtyping to enable this to work for any Leibniz arrow 
    */
-<<<<<<< HEAD
-  implicit def witness[A,B](f: A ~ B) : A => B = 
+  implicit def witness[A,B](f: A === B) : A => B = 
      f.subst[({type λ[α]=A => α})#λ](identity)
-=======
-  implicit def witness[A,B](f: A === B) : A => B = 
-     f.subst[PartialApply1Of2[Function1,A]#Apply](identity)
->>>>>>> 76a051a7
 
   /** Equality is transitive */
   def trans[L,H>:L,A>:L<:H,B>:L<:H,C>:L<:H](
