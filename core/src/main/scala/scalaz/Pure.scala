package scalaz

import collection.generic.GenericTraversableTemplate
import collection.TraversableLike

trait Pure[P[_]] {
  def pure[A](a: => A): P[A]
}

object Pure {
  import Scalaz._

  implicit def IdentityPure: Pure[Identity] = new Pure[Identity] {
    def pure[A](a: => A) = a
  }

  implicit def ConstPure[B: Monoid] = new Pure[({type λ[α]=Const[B, α]})#λ] {
    def pure[A](a: => A) = Const[B, A](∅)
  }

  implicit def NonEmptyListPure: Pure[NonEmptyList] = new Pure[NonEmptyList] {
    def pure[A](a: => A) = a.wrapNel
  }

  implicit def TraversablePure[CC[X] <: TraversableLike[X, CC[X]] : CanBuildAnySelf]: Pure[CC] = new Pure[CC] {
    def pure[A](a: => A) = {
      val builder = implicitly[CanBuildAnySelf[CC]].apply[Nothing, A]
      builder += a
      builder.result
    }
  }

  implicit def StatePure[S]: Pure[({type λ[α]=State[S, α]})#λ] = new Pure[({type λ[α]=State[S, α]})#λ] {
    def pure[A](a: => A) = a.state[S]
  }

  implicit def StateTPure[S, M[_]: Pure]: Pure[({type λ[α]=StateT[M, S, α]})#λ] =
    new Pure[({type λ[α]=StateT[M, S, α]})#λ] {
      def pure[A](a: => A) = stateT(s => ((s, a)).pure[M])
    }

  implicit def Tuple1Pure = new Pure[Tuple1] {
    def pure[A](a: => A) = Tuple1(a)
  }

  implicit def Tuple2Pure[R: Zero]: Pure[({type λ[α]=(R, α)})#λ] = new Pure[({type λ[α]=(R, α)})#λ] {
    def pure[A](a: => A) = (∅, a)
  }

  implicit def Tuple3Pure[R: Zero, S: Zero]: Pure[({type λ[α]=(R, S, α)})#λ] = new Pure[({type λ[α]=(R, S, α)})#λ] {
    def pure[A](a: => A) = (∅[R], ∅[S], a)
  }

  implicit def Tuple4Pure[R: Zero, S: Zero, T: Zero]: Pure[({type λ[α]=(R, S, T, α)})#λ] = new Pure[({type λ[α]=(R, S, T, α)})#λ] {
    def pure[A](a: => A) = (∅[R], ∅[S], ∅[T], a)
  }

  implicit def Tuple5Pure[R: Zero, S: Zero, T: Zero, U: Zero]: Pure[({type λ[α]=(R, S, T, U, α)})#λ] = new Pure[({type λ[α]=(R, S, T, U, α)})#λ] {
    def pure[A](a: => A) = (∅[R], ∅[S], ∅[T], ∅[U], a)
  }

  implicit def Tuple6Pure[R: Zero, S: Zero, T: Zero, U: Zero, V: Zero]: Pure[({type λ[α]=(R, S, T, U, V, α)})#λ] = new Pure[({type λ[α]=(R, S, T, U, V, α)})#λ] {
    def pure[A](a: => A) = (∅[R], ∅[S], ∅[T], ∅[U], ∅[V], a)
  }

  implicit def Tuple7Pure[R: Zero, S: Zero, T: Zero, U: Zero, V: Zero, W: Zero]: Pure[({type λ[α]=(R, S, T, U, V, W, α)})#λ] = new Pure[({type λ[α]=(R, S, T, U, V, W, α)})#λ] {
    def pure[A](a: => A) = (∅[R], ∅[S], ∅[T], ∅[U], ∅[V], ∅[W], a)
  }

  implicit def Function0Pure: Pure[Function0] = new Pure[Function0] {
    def pure[A](a: => A) = new Function0[A] {
      def apply = a
    }
  }

  implicit def Function1Pure[R]: Pure[({type λ[α]=(R) => α})#λ] = new Pure[({type λ[α]=(R) => α})#λ] {
    def pure[A](a: => A) = (_: R) => a
  }

  implicit def Function2Pure[R, S]: Pure[({type λ[α]=(R, S) => α})#λ] = new Pure[({type λ[α]=(R, S) => α})#λ] {
    def pure[A](a: => A) = (_: R, _: S) => a
  }

  implicit def Function3Pure[R, S, T]: Pure[({type λ[α]=(R, S, T) => α})#λ] = new Pure[({type λ[α]=(R, S, T) => α})#λ] {
    def pure[A](a: => A) = (_: R, _: S, _: T) => a
  }

  implicit def Function4Pure[R, S, T, U]: Pure[({type λ[α]=(R, S, T, U) => α})#λ] = new Pure[({type λ[α]=(R, S, T, U) => α})#λ] {
    def pure[A](a: => A) = (_: R, _: S, _: T, _: U) => a
  }

  implicit def Function5Pure[R, S, T, U, V]: Pure[({type λ[α]=(R, S, T, U, V) => α})#λ] = new Pure[({type λ[α]=(R, S, T, U, V) => α})#λ] {
    def pure[A](a: => A) = (_: R, _: S, _: T, _: U, _: V) => a
  }

  implicit def Function6Pure[R, S, T, U, V, W]: Pure[({type λ[α]=(R, S, T, U, V, W) => α})#λ] = new Pure[({type λ[α]=(R, S, T, U, V, W) => α})#λ] {
    def pure[A](a: => A) = (_: R, _: S, _: T, _: U, _: V, _: W) => a
  }

  implicit def OptionPure: Pure[Option] = new Pure[Option] {
    def pure[A](a: => A) = Some(a)
  }

  implicit def FirstOptionPure: Pure[FirstOption] = new Pure[FirstOption] {
    def pure[A](a: => A) = Some(a).fst
  }
  
  implicit def LastOptionPure: Pure[LastOption] = new Pure[LastOption] {
    def pure[A](a: => A) = Some(a).lst
  }

  implicit def EitherLeftPure[X]: Pure[({type λ[α]=Either.LeftProjection[α, X]})#λ] = new Pure[({type λ[α]=Either.LeftProjection[α, X]})#λ] {
    def pure[A](a: => A) = Left(a).left
  }

  implicit def EitherRightPure[X]: Pure[({type λ[α]=Either.RightProjection[X, α]})#λ] = new Pure[({type λ[α]=Either.RightProjection[X, α]})#λ] {
    def pure[A](a: => A) = Right(a).right
  }

  implicit def ResponderPure: Pure[Responder] = new Pure[Responder] {
    def pure[A](a: => A) = new Responder[A] {
      def respond(k: A => Unit) = k(a)
    }
  }

  import java.util.concurrent.Callable

  implicit def CallablePure: Pure[Callable] = new Pure[Callable] {
    def pure[A](a: => A) = new Callable[A] {
      def call = a
    }
  }

  import java.util.Map.Entry
  import java.util.AbstractMap.SimpleImmutableEntry

  implicit def MapEntryPure[X: Zero]: Pure[({type λ[α]=Entry[X, α]})#λ] = new Pure[({type λ[α]=Entry[X, α]})#λ] {
    def pure[A](a: => A) = new SimpleImmutableEntry(∅, a)
  }

<<<<<<< HEAD
  implicit def ValidationPure[X]: Pure[PartialApply1Of2[Validation, X]#Apply] = new Pure[PartialApply1Of2[Validation, X]#Apply] {
    def pure[A](a: => A) = a.success 
=======
  implicit def ValidationPure[X]: Pure[({type λ[α]=Validation[X, α]})#λ] = new Pure[({type λ[α]=Validation[X, α]})#λ] {
    def pure[A](a: => A) = a.success
>>>>>>> acc990e9
  }

  implicit def ValidationFailurePure[X]: Pure[({type λ[α]=FailProjection[α, X]})#λ] = new Pure[({type λ[α]=FailProjection[α, X]})#λ] {
    def pure[A](a: => A) = Failure(a).fail
  }
  
  implicit def IterVPure[E] = new Pure[({type λ[α]=IterV[E, α]})#λ] {
    import IterV._
    def pure[A](a: => A) = Done(a, Empty[E])
  }

  implicit def ZipperPure = new Pure[Zipper] {
    def pure[A](a: => A) = a.zipper
  }

  implicit def ZipStreamPure: Pure[ZipStream] = new Pure[ZipStream] {
    def pure[A](a: => A) = zip(Stream(a))
  }

  implicit def EndoPure: Pure[Endo] = new Pure[Endo] {
    def pure[A](a: => A) = constantEndo(a)
  }

  implicit def TreePure: Pure[Tree] = new Pure[Tree] {
    def pure[A](a: => A) = leaf(a)
  }

  implicit def TreeLocPure: Pure[TreeLoc] = new Pure[TreeLoc] {
    def pure[A](a: => A) = TreePure.pure(a).loc
  }

  import concurrent._
  implicit def PromisePure(implicit s: Strategy): Pure[Promise] = new Pure[Promise] {
    def pure[A](a: => A) = promise(a)
  }

  import java.util._
  import java.util.concurrent._

  implicit def JavaArrayListPure: Pure[ArrayList] = new Pure[ArrayList] {
    def pure[A](a: => A) = {
      val k = new ArrayList[A]
      k add a
      k
    }
  }

  implicit def JavaHashSetPure: Pure[HashSet] = new Pure[HashSet] {
    def pure[A](a: => A) = {
      val k = new HashSet[A]
      k add a
      k
    }
  }

  implicit def JavaLinkedHashSetPure: Pure[LinkedHashSet] = new Pure[LinkedHashSet] {
    def pure[A](a: => A) = {
      val k = new LinkedHashSet[A]
      k add a
      k
    }
  }

  implicit def JavaLinkedListPure: Pure[LinkedList] = new Pure[LinkedList] {
    def pure[A](a: => A) = {
      val k = new LinkedList[A]
      k add a
      k
    }
  }

  implicit def JavaPriorityQueuePure: Pure[PriorityQueue] = new Pure[PriorityQueue] {
    def pure[A](a: => A) = {
      val k = new PriorityQueue[A]
      k add a
      k
    }
  }

  implicit def JavaStackPure: Pure[Stack] = new Pure[Stack] {
    def pure[A](a: => A) = {
      val k = new Stack[A]
      k add a
      k
    }
  }

  implicit def JavaTreeSetPure: Pure[TreeSet] = new Pure[TreeSet] {
    def pure[A](a: => A) = {
      val k = new TreeSet[A]
      k add a
      k
    }
  }

  implicit def JavaVectorPure: Pure[Vector] = new Pure[Vector] {
    def pure[A](a: => A) = {
      val k = new Vector[A]
      k add a
      k
    }
  }

  implicit def JavaArrayBlockingQueuePure: Pure[ArrayBlockingQueue] = new Pure[ArrayBlockingQueue] {
    def pure[A](a: => A) = {
      val k = new ArrayBlockingQueue[A](0)
      k add a
      k
    }
  }

  implicit def JavaConcurrentLinkedQueuePure: Pure[ConcurrentLinkedQueue] = new Pure[ConcurrentLinkedQueue] {
    def pure[A](a: => A) = {
      val k = new ConcurrentLinkedQueue[A]
      k add a
      k
    }
  }

  implicit def JavaCopyOnWriteArrayListPure: Pure[CopyOnWriteArrayList] = new Pure[CopyOnWriteArrayList] {
    def pure[A](a: => A) = {
      val k = new CopyOnWriteArrayList[A]
      k add a
      k
    }
  }

  implicit def JavaCopyOnWriteArraySetPure: Pure[CopyOnWriteArraySet] = new Pure[CopyOnWriteArraySet] {
    def pure[A](a: => A) = {
      val k = new CopyOnWriteArraySet[A]
      k add a
      k
    }
  }

  implicit def JavaLinkedBlockingQueuePure: Pure[LinkedBlockingQueue] = new Pure[LinkedBlockingQueue] {
    def pure[A](a: => A) = {
      val k = new LinkedBlockingQueue[A]
      k add a
      k
    }
  }

  implicit def JavaSynchronousQueuePure: Pure[SynchronousQueue] = new Pure[SynchronousQueue] {
    def pure[A](a: => A) = {
      val k = new SynchronousQueue[A]
      k add a
      k
    }
  }
}<|MERGE_RESOLUTION|>--- conflicted
+++ resolved
@@ -138,13 +138,8 @@
     def pure[A](a: => A) = new SimpleImmutableEntry(∅, a)
   }
 
-<<<<<<< HEAD
-  implicit def ValidationPure[X]: Pure[PartialApply1Of2[Validation, X]#Apply] = new Pure[PartialApply1Of2[Validation, X]#Apply] {
-    def pure[A](a: => A) = a.success 
-=======
   implicit def ValidationPure[X]: Pure[({type λ[α]=Validation[X, α]})#λ] = new Pure[({type λ[α]=Validation[X, α]})#λ] {
     def pure[A](a: => A) = a.success
->>>>>>> acc990e9
   }
 
   implicit def ValidationFailurePure[X]: Pure[({type λ[α]=FailProjection[α, X]})#λ] = new Pure[({type λ[α]=FailProjection[α, X]})#λ] {
