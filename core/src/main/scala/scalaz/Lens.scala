--- conflicted
+++ resolved
@@ -548,13 +548,8 @@
     def push1(elem: A): IndexedState[S1, S2, Unit] =
       lens %== (_ push elem)
 
-<<<<<<< HEAD
-    def pop: State[S, Unit] =
+    def pop: IndexedState[S1, S2, Unit] =
       lens %== (_.pop)
-=======
-    def pop: IndexedState[S1, S2, Unit] =
-      lens %== (_ pop)
->>>>>>> da692cf9
 
     def pop2: IndexedState[S1, S2, A] =
       lens %%= State[Stack[A], A](_.pop2.swap)
