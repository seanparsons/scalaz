<<<<<<< HEAD
import collection.immutable.List
import collection.Seq
import java.lang.String
import xml.NodeSeq

case class Variable(name: String) {
  def toXml = <variable name={name} expression=" " defaultValue=" " alwaysStopAt="true"/>
}

case class Template(name: String, value: String, description: String, variables: List[Variable]) {
  def toXml =
  <template name={name} value={escape(value)} description={description} toReformat="false" toShortenFQNames="true">
    {for (v <- variables) yield v.toXml}
    <context>
      <option name="SCALA" value="true"/>
    </context>
  </template>
}

case class Param(val name: String)

def method(shortcut: String, name: String, params: Param*): List[Template] = {
  val varNames = params.map(_.name.toUpperCase).toList
  val varNamesDelimited = varNames.map("$" + _ + "$")
  val dotValue = "." + name + (if (params.isEmpty) "" else varNamesDelimited.mkString("(", ", ", ")"))
  val vars = varNames.map(Variable(_))
  val dotTemplate = Template("." + shortcut, dotValue, name, vars)
  val template = Template(shortcut, name + " " + varNamesDelimited.mkString(" "), name, vars)
  
  if (name.endsWith(":"))
    List(template)
  else if (params.size <= 1)
    List(dotTemplate, template)
  else
    List(dotTemplate)
}

def function(shortcut: String, name: String, args: Param*): List[Template] = {
  val varNames = args.map("$" + _.name.toUpperCase + "$")
  val vars = args.map((a: Param) => Variable(a.name.toUpperCase)).toList
  val template = Template(shortcut, name + (if (varNames.isEmpty) "" else varNames.mkString("(", ", ", ")")), name, vars)
  List(template)
}

def escape(xmlText: String): NodeSeq = {
  def escapeChar(c: Char): xml.Node =
    if (c > 0x7F || Character.isISOControl(c))
      xml.EntityRef("#" + Integer.toString(c, 10))
    else
      xml.Text(c.toString)

  new xml.Group(xmlText.map(escapeChar(_)))
}

val imports = Template("isz", "import scalaz._\nimport Scalaz._\n", "imports for Scalaz", List())

val templates = List(
  method("<x>", "<×>", Param("b")),
  method("<xx>", "<××>", Param("b"), Param("c")),
  method("<xxx>", "<×××>", Param("b"), Param("c"), Param("d")),
  method("<xxxx>", "<××××>", Param("b"), Param("c"), Param("d"), Param("d")),
  method("map", "∘", Param("f")),
  method("mapmap", "∘∘", Param("f")),
  method("o", "∘", Param("f")),
  method("oo", "∘∘", Param("f")),
  method("|->", "↦", Param("f")),
  method("bind", "∗", Param("f")),
  method("plus", "⊹", Param("a")),
  method("appendpure", "\u279C:", Param("a")),
  method("pluspure", "\u279D:", Param("a")),
  method("sum", "∑"),
  method("suml", "∑"),
  method("exists", "∃", Param("f")),
  method("forall", "∀", Param("f")),
  method("traversemonoid", "↣", Param("f")),
  method("join", "μ"),
  method("cojoin", "υ"),
  method("copure", "ε"),
  method("comap", "∙", Param("f")),
  method("pure", "η"),
  function("kleisli", "☆", Param("f")),
  function("cokleisli", "★", Param("f")),
  method("dual", "σ"),
  method("equal", "≟", Param("a")),
  method("notequal", "≠", Param("a")),
  method("<=", "≤", Param("a")),
  method(">=", "≥", Param("a")),
  method("<", "≨", Param("a")),
  method(">>>", "⋙", Param("a")),
  method("<<<", "⋘", Param("a")),
  function("undefined", "⊥"),
  method("^", "∧", Param("a")),
  method("conjunction", "∧", Param("a")),
  method("disjunction", "∨", Param("a")),
  method("v", "∨", Param("a")),
  method("<==", "\u21D0", Param("a")),
  method("zipstream", "\u0290"),
  method("mult", "\u220f"),
  function("zero", "∅"),
  function("x", "×"),
  function("=>", "\u21D2"),
  method("3", "∋", Param("a")),
  method("contains", "∋", Param("a")),
  method("memberof", "∈:", Param("a"))
).flatten ++ List(imports)

val templateSet = <templateSet group="scalaz">
  {templates.map(_.toXml)}
</templateSet>

println(new xml.PrettyPrinter(120, 4).format(templateSet))
=======
import collection.immutable.List
import collection.Seq
import java.lang.String
import xml.NodeSeq

case class Variable(name: String) {
  def toXml = <variable name={name} expression=" " defaultValue=" " alwaysStopAt="true"/>
}

case class Template(name: String, value: String, description: String, variables: List[Variable]) {
  def toXml =
  <template name={name} value={escape(value)} description={description} toReformat="false" toShortenFQNames="true">
    {for (v <- variables) yield v.toXml}
    <context>
      <option name="SCALA" value="true"/>
    </context>
  </template>
}

case class Param(val name: String)

def method(shortcut: String, name: String, params: Param*): List[Template] = {
  val varNames = params.map(_.name.toUpperCase).toList
  val varNamesDelimited = varNames.map("$" + _ + "$")
  val dotValue = "." + name + (if (params.isEmpty) "" else varNamesDelimited.mkString("(", ", ", ")"))
  val vars = varNames.map(Variable(_))
  val dotTemplate = Template("." + shortcut, dotValue, name, vars)
  val template = Template(shortcut, name + " " + varNamesDelimited.mkString(" "), name, vars)
  
  if (name.endsWith(":"))
    List(template)
  else if (params.size <= 1)
    List(dotTemplate, template)
  else
    List(dotTemplate)
}

def function(shortcut: String, name: String, args: Param*): List[Template] = {
  val varNames = args.map("$" + _.name.toUpperCase + "$")
  val vars = args.map((a: Param) => Variable(a.name.toUpperCase)).toList
  val template = Template(shortcut, name + (if (varNames.isEmpty) "" else varNames.mkString("(", ", ", ")")), name, vars)
  List(template)
}

def escape(xmlText: String): NodeSeq = {
  def escapeChar(c: Char): xml.Node =
    if (c > 0x7F || Character.isISOControl(c))
      xml.EntityRef("#" + Integer.toString(c, 10))
    else
      xml.Text(c.toString)

  new xml.Group(xmlText.map(escapeChar(_)))
}

val imports = Template("isz", "import scalaz._\nimport Scalaz._\n", "imports for Scalaz", List())

val templates = List(
  method("<x>", "<×>", Param("b")),
  method("<xx>", "<××>", Param("b"), Param("c")),
  method("<xxx>", "<×××>", Param("b"), Param("c"), Param("d")),
  method("<xxxx>", "<××××>", Param("b"), Param("c"), Param("d"), Param("d")),
  method("map", "∘", Param("f")),
  method("mapmap", "∘∘", Param("f")),
  method("o", "∘", Param("f")),
  method("oo", "∘∘", Param("f")),
  method("|->", "↦", Param("f")),
  method("bind", "∗", Param("f")),
  method("plus", "⊹", Param("a")),
  method("appendpure", "\u279C:", Param("a")),
  method("pluspure", "\u279D:", Param("a")),
  method("sum", "∑"),
  method("suml", "∑"),
  method("exists", "∃", Param("f")),
  method("forall", "∀", Param("f")),
  method("traversemonoid", "↣", Param("f")),
  method("join", "μ"),
  method("cojoin", "υ"),
  method("copure", "ε"),
  method("contramap", "∙", Param("f")),
  method("pure", "η"),
  function("kleisli", "☆", Param("f")),
  function("cokleisli", "★", Param("f")),
  method("dual", "σ"),
  method("equal", "≟", Param("a")),
  method("notequal", "≠", Param("a")),
  method("<=", "≤", Param("a")),
  method(">=", "≥", Param("a")),
  method("<", "≨", Param("a")),
  method(">>>", "⋙", Param("a")),
  method("<<<", "⋘", Param("a")),
  function("undefined", "⊥"),
  method("^", "∧", Param("a")),
  method("conjunction", "∧", Param("a")),
  method("disjunction", "∨", Param("a")),
  method("v", "∨", Param("a")),
  method("<==", "\u21D0", Param("a")),
  method("zipstream", "\u0290"),
  method("mult", "\u220f"),
  function("zero", "∅"),
  function("x", "×"),
  function("=>", "\u21D2"),
  method("3", "∋", Param("a")),
  method("contains", "∋", Param("a")),
  method("memberof", "∈:", Param("a"))
).flatten ++ List(imports)

val templateSet = <templateSet group="scalaz">
  {templates.map(_.toXml)}
</templateSet>

println(new xml.PrettyPrinter(120, 4).format(templateSet))
>>>>>>> 6a934a8c
<|MERGE_RESOLUTION|>--- conflicted
+++ resolved
@@ -1,116 +1,3 @@
-<<<<<<< HEAD
-import collection.immutable.List
-import collection.Seq
-import java.lang.String
-import xml.NodeSeq
-
-case class Variable(name: String) {
-  def toXml = <variable name={name} expression=" " defaultValue=" " alwaysStopAt="true"/>
-}
-
-case class Template(name: String, value: String, description: String, variables: List[Variable]) {
-  def toXml =
-  <template name={name} value={escape(value)} description={description} toReformat="false" toShortenFQNames="true">
-    {for (v <- variables) yield v.toXml}
-    <context>
-      <option name="SCALA" value="true"/>
-    </context>
-  </template>
-}
-
-case class Param(val name: String)
-
-def method(shortcut: String, name: String, params: Param*): List[Template] = {
-  val varNames = params.map(_.name.toUpperCase).toList
-  val varNamesDelimited = varNames.map("$" + _ + "$")
-  val dotValue = "." + name + (if (params.isEmpty) "" else varNamesDelimited.mkString("(", ", ", ")"))
-  val vars = varNames.map(Variable(_))
-  val dotTemplate = Template("." + shortcut, dotValue, name, vars)
-  val template = Template(shortcut, name + " " + varNamesDelimited.mkString(" "), name, vars)
-  
-  if (name.endsWith(":"))
-    List(template)
-  else if (params.size <= 1)
-    List(dotTemplate, template)
-  else
-    List(dotTemplate)
-}
-
-def function(shortcut: String, name: String, args: Param*): List[Template] = {
-  val varNames = args.map("$" + _.name.toUpperCase + "$")
-  val vars = args.map((a: Param) => Variable(a.name.toUpperCase)).toList
-  val template = Template(shortcut, name + (if (varNames.isEmpty) "" else varNames.mkString("(", ", ", ")")), name, vars)
-  List(template)
-}
-
-def escape(xmlText: String): NodeSeq = {
-  def escapeChar(c: Char): xml.Node =
-    if (c > 0x7F || Character.isISOControl(c))
-      xml.EntityRef("#" + Integer.toString(c, 10))
-    else
-      xml.Text(c.toString)
-
-  new xml.Group(xmlText.map(escapeChar(_)))
-}
-
-val imports = Template("isz", "import scalaz._\nimport Scalaz._\n", "imports for Scalaz", List())
-
-val templates = List(
-  method("<x>", "<×>", Param("b")),
-  method("<xx>", "<××>", Param("b"), Param("c")),
-  method("<xxx>", "<×××>", Param("b"), Param("c"), Param("d")),
-  method("<xxxx>", "<××××>", Param("b"), Param("c"), Param("d"), Param("d")),
-  method("map", "∘", Param("f")),
-  method("mapmap", "∘∘", Param("f")),
-  method("o", "∘", Param("f")),
-  method("oo", "∘∘", Param("f")),
-  method("|->", "↦", Param("f")),
-  method("bind", "∗", Param("f")),
-  method("plus", "⊹", Param("a")),
-  method("appendpure", "\u279C:", Param("a")),
-  method("pluspure", "\u279D:", Param("a")),
-  method("sum", "∑"),
-  method("suml", "∑"),
-  method("exists", "∃", Param("f")),
-  method("forall", "∀", Param("f")),
-  method("traversemonoid", "↣", Param("f")),
-  method("join", "μ"),
-  method("cojoin", "υ"),
-  method("copure", "ε"),
-  method("comap", "∙", Param("f")),
-  method("pure", "η"),
-  function("kleisli", "☆", Param("f")),
-  function("cokleisli", "★", Param("f")),
-  method("dual", "σ"),
-  method("equal", "≟", Param("a")),
-  method("notequal", "≠", Param("a")),
-  method("<=", "≤", Param("a")),
-  method(">=", "≥", Param("a")),
-  method("<", "≨", Param("a")),
-  method(">>>", "⋙", Param("a")),
-  method("<<<", "⋘", Param("a")),
-  function("undefined", "⊥"),
-  method("^", "∧", Param("a")),
-  method("conjunction", "∧", Param("a")),
-  method("disjunction", "∨", Param("a")),
-  method("v", "∨", Param("a")),
-  method("<==", "\u21D0", Param("a")),
-  method("zipstream", "\u0290"),
-  method("mult", "\u220f"),
-  function("zero", "∅"),
-  function("x", "×"),
-  function("=>", "\u21D2"),
-  method("3", "∋", Param("a")),
-  method("contains", "∋", Param("a")),
-  method("memberof", "∈:", Param("a"))
-).flatten ++ List(imports)
-
-val templateSet = <templateSet group="scalaz">
-  {templates.map(_.toXml)}
-</templateSet>
-
-println(new xml.PrettyPrinter(120, 4).format(templateSet))
-=======
 import collection.immutable.List
 import collection.Seq
 import java.lang.String
@@ -221,5 +108,4 @@
   {templates.map(_.toXml)}
 </templateSet>
 
-println(new xml.PrettyPrinter(120, 4).format(templateSet))
->>>>>>> 6a934a8c
+println(new xml.PrettyPrinter(120, 4).format(templateSet))